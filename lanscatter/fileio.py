--- conflicted
+++ resolved
@@ -172,13 +172,8 @@
                     producer=file_read_producer(inf, copy_from.size), consumer=write_file,
                     initial_buffers=[bytearray(Defaults.FILE_BUFFER_SIZE) for i in range(5)])
 
-
-<<<<<<< HEAD
     async def download_chunk(self, chunk: FileChunk, url: str, http_session: ClientSession,
-                             file_size: int= -1, max_rate: float = float('inf')) -> None:
-=======
-    async def download_chunk(self, chunk: FileChunk, url: str, http_session: ClientSession, file_size: int, progr_func) -> None:
->>>>>>> 1d0ac9f0
+                             file_size: int= -1, max_rate: float = float('inf'), progr_func = None) -> None:
         """
         Download chunk from given URL and write directly into (the middle of a) file as specified by FileChunk.
         :param chunk: Specs for chunk to get
@@ -186,18 +181,15 @@
         :param http_session: AioHTTP session to use for GET.
         :param file_size: Size of complete file (optional). File will be truncated to this size.
         :param max_rate: Maximum download rate, mbit/s
+        :param progr_func: Progress reporting callback
         """
         with suppress(RuntimeError):  # Avoid dirty exit in aiofiles when Ctrl^C (RuntimeError('Event loop is closed')
-<<<<<<< HEAD
             LMIN, LMAX = Defaults.DOWNLOAD_BUFFER_MAX, Defaults.NETWORK_BUFFER_MIN
             session_limiter = RateLimiter(max_rate * 1024 * 1024 / 8, period=1.0, burst_factor=2.0)
             limiters = (self.dl_limiter, session_limiter)
 
-            async with http_session.get(url, headers={'Accept-Encoding': 'lz4'}) as resp:
-=======
             aio_timeout = aiohttp.ClientTimeout(connect=Defaults.TIMEOUT_WHEN_NO_PROGRESS, sock_connect=Defaults.TIMEOUT_WHEN_NO_PROGRESS)
             async with http_session.get(url, headers={'Accept-Encoding': 'lz4'}, timeout=aio_timeout) as resp:
->>>>>>> 1d0ac9f0
                 if resp.status != 200:  # some error
                     raise IOError(f'HTTP status {resp.status}')
                 else:
@@ -207,34 +199,11 @@
                         async with self.open_and_seek(chunk.path, chunk.pos, for_write=True) as outf:
                             progr_timer = RateLimiter(1.0, 2.0)
 
-<<<<<<< HEAD
-                            async def read_http():
-                                nonlocal buff_in
+                            async def read_http(__):
                                 limited_n = min([int(await lmt.acquire(LMIN, LMAX)) for lmt in limiters])
-                                buff_in = await resp.content.read(limited_n)
+                                new_buff = await resp.content.read(limited_n)
                                 for lmt in limiters:
-                                    lmt.unspend(limited_n - len(buff_in))
-                                buff_in = buff_in if buff_in else None
-
-                            async def write_and_csum():
-                                nonlocal buff_out
-                                #await asyncio.gather(outf.write(buff_out), csum.update_async(buff_out))
-                                dec = lz.decompress(buff_out) if use_lz4 else buff_out
-                                await outf.write(dec)
-
-                            while buff_out is not None:
-                                await asyncio.gather(read_http(), write_and_csum())  # Read, write and hash concurrently
-                                buff_in, buff_out = buff_out, buff_in  # Swap buffers
-
-                            # Checksuming here is actually waste of CPU since we'll rehash sync dir anyway when finished
-                            #if csum.result() != chunk.hash:
-                            #    raise IOError(f'Checksum error verifying {chunk.hash} from {url}')
-=======
-                            async def read_http(__):
-                                limited_n = int(await self.dl_limiter.acquire(
-                                    Defaults.DOWNLOAD_BUFFER_MAX, Defaults.NETWORK_BUFFER_MIN))
-                                new_buff = await resp.content.read(limited_n)
-                                self.dl_limiter.unspend(limited_n - len(new_buff))
+                                    lmt.unspend(limited_n - len(new_buff))
                                 return new_buff or None
 
                             async def write_file(buff):
@@ -249,7 +218,6 @@
                                 producer=read_http, consumer=write_file, timeout=Defaults.TIMEOUT_WHEN_NO_PROGRESS,
                                 initial_buffers=[True for i in range(5)])
                             progr_func(total_dl, file_size)
->>>>>>> 1d0ac9f0
 
                             if file_size >= 0:
                                 await outf.truncate(file_size)
